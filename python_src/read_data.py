--- conflicted
+++ resolved
@@ -86,18 +86,19 @@
     return df
 
 def group_beaches_geographically(data, beach_names_column='Beach', verbose=False):
-	#north_beaches = ['Oakwood','','','','','','','','','','','','',]
-	#south_beaches = [''Oakwood','','','','','','','','',]
-
+    '''
+    Creates geographical categorizations for the beaches.
+
+    The indicators are any of six groups and a north indicator (1 if North of the pier, 0 if South).
+    '''
     df = data.copy()
 
 	# Mid North
     group_1 = ['Montrose','Montrose Dog','Foster','Osterman','Leone','Thorndale']
-	
+
 	# Rogers Park Area
     group_2 = ['Juneway','Rogers','Howard','Marion','Leone','Pratt','Columbia','North Shore','Hartigan','Albion',
 			'Marione Mahoney Griffin']
-
 	# Near North Area
     group_3 = ['Oak Street','Ohio','North Ave']
 
@@ -113,24 +114,32 @@
 
     north_group = group_1 + group_2 + group_3
     south_group = group_4 + group_5 + group_6
-
-    groups = [group_1,group_2,group_3,group_4,
-        group_5,group_6,north_group,south_group]
-
-    for group in groups:
-        var_name = 'flag_' + str(group)
-        df[var_name] = df[beach_names_column].map(lambda x: beach_grouping(x,group))
+    all_groups = [group_1, group_2, group_3, group_4, group_5, group_6]
+
+    for ind in range(len(all_groups)):
+        var_name = 'flag_group_' + str(ind+1)
+        df[var_name] = df[beach_names_column].map(lambda x: beach_grouping(x,all_groups[ind]))
+
+    df['flag_north_beach'] = df[beach_names_column].map(lambda x: beach_grouping(x,north_group))
     
-    # also want to add single columns
+    # also want to add single columns, but that is harder.
 
     return df
 
 def beach_grouping(beach_name, grouping):
+    '''Simple function that returns 1 if the beach name is in the applied list.
+
+    Input
+    -----
+    beach_name: string
+    grouping: list of strings
+    
+    '''
+
     if beach_name in grouping:
         return 1
     else:
         return 0
-
 
 def clean_up_beaches(data, beach_names_column='Beach', verbose=False):
     '''
@@ -558,11 +567,8 @@
 
 
 def read_data(verbose=False, read_drek=True, read_holiday=True, read_weather_station=True,
-<<<<<<< HEAD
-              read_water_sensor=True, read_forecast=True, group_beaches=True):
-=======
-              read_water_sensor=True, read_daily_forecast=True, read_hourly_forecast=True):
->>>>>>> e28e7af2
+              read_water_sensor=True, read_daily_forecast=True, read_hourly_forecast=True,
+		group_beaches=True):
     '''
     Read in the excel files for years 2006-2015 found in
     'data/ChicagoParkDistrict/raw/Standard 18 hr Testing'
@@ -666,16 +672,13 @@
         df = pd.merge(df, holidaydata, on='Full_date', how='outer')
         df = days_since_holiday(df)
 
-<<<<<<< HEAD
     if group_beaches:
 	    df = group_beaches_geographically(df)
 
-    if read_forecast:
-=======
     if read_daily_forecast:
         beach_names_new_to_short = dict(zip(cleanbeachnamesdf['New'],
                                             cleanbeachnamesdf['Short_Names']))
->>>>>>> e28e7af2
+
         forecast_daily = read_forecast_data(external_data_path + 'forecastio_daily_weather.csv')
         forecast_daily['Client.ID'] = forecast_daily['Client.ID'].map(
             lambda x: beach_names_new_to_short[x]
